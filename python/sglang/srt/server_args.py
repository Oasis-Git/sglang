# Copyright 2023-2024 SGLang Team
# Licensed under the Apache License, Version 2.0 (the "License");
# you may not use this file except in compliance with the License.
# You may obtain a copy of the License at
#
#     http://www.apache.org/licenses/LICENSE-2.0
#
# Unless required by applicable law or agreed to in writing, software
# distributed under the License is distributed on an "AS IS" BASIS,
# WITHOUT WARRANTIES OR CONDITIONS OF ANY KIND, either express or implied.
# See the License for the specific language governing permissions and
# limitations under the License.
# ==============================================================================
"""The arguments of the server."""

import argparse
import dataclasses
import json
import logging
import os
import random
import tempfile
from typing import List, Literal, Optional

from sglang.srt.hf_transformers_utils import check_gguf_file, get_config
from sglang.srt.reasoning_parser import ReasoningParser
from sglang.srt.utils import (
    configure_ipv6,
    get_device,
    get_device_memory_capacity,
    is_flashinfer_available,
    is_hip,
    is_port_available,
    is_remote_url,
    is_valid_ipv6_address,
    nullable_str,
)

logger = logging.getLogger(__name__)


@dataclasses.dataclass
class ServerArgs:
    # Model and tokenizer
    model_path: str
    tokenizer_path: Optional[str] = None
    tokenizer_mode: str = "auto"
    skip_tokenizer_init: bool = False
    load_format: str = "auto"
    model_loader_extra_config: str = "{}"
    trust_remote_code: bool = False
    dtype: str = "auto"
    kv_cache_dtype: str = "auto"
    quantization: Optional[str] = None
    quantization_param_path: Optional[str] = None
    context_length: Optional[int] = None
    device: Optional[str] = None
    served_model_name: Optional[str] = None
    chat_template: Optional[str] = None
    completion_template: Optional[str] = None
    is_embedding: bool = False
    enable_multimodal: Optional[bool] = None
    revision: Optional[str] = None
    impl: str = "auto"

    # Port for the HTTP server
    host: str = "127.0.0.1"
    port: int = 30000

    # Memory and scheduling
    mem_fraction_static: Optional[float] = None
    max_running_requests: Optional[int] = None
    max_total_tokens: Optional[int] = None
    chunked_prefill_size: Optional[int] = None
    max_prefill_tokens: int = 16384
    schedule_policy: str = "fcfs"
    schedule_conservativeness: float = 1.0
    cpu_offload_gb: int = 0
    page_size: int = 1

    # Other runtime options
    tp_size: int = 1
    pp_size: int = 1
    max_micro_batch_size: Optional[int] = None
    stream_interval: int = 1
    stream_output: bool = False
    random_seed: Optional[int] = None
    constrained_json_whitespace_pattern: Optional[str] = None
    watchdog_timeout: float = 300
    dist_timeout: Optional[int] = None  # timeout for torch.distributed
    download_dir: Optional[str] = None
    base_gpu_id: int = 0
    gpu_id_step: int = 1
    sleep_on_idle: bool = False

    # Logging
    log_level: str = "info"
    log_level_http: Optional[str] = None
    log_requests: bool = False
    log_requests_level: int = 0
    show_time_cost: bool = False
    enable_metrics: bool = False
    bucket_time_to_first_token: Optional[List[float]] = None
    bucket_e2e_request_latency: Optional[List[float]] = None
    bucket_inter_token_latency: Optional[List[float]] = None
    collect_tokens_histogram: bool = False
    decode_log_interval: int = 40
    enable_request_time_stats_logging: bool = False
    kv_events_config: Optional[str] = None

    # API related
    api_key: Optional[str] = None
    file_storage_path: str = "sglang_storage"
    enable_cache_report: bool = False
    reasoning_parser: Optional[str] = None
    tool_call_parser: Optional[str] = None

    # Data parallelism
    dp_size: int = 1
    load_balance_method: str = "round_robin"

    # Multi-node distributed serving
    dist_init_addr: Optional[str] = None
    nnodes: int = 1
    node_rank: int = 0

    # Model override args in JSON
    json_model_override_args: str = "{}"
    preferred_sampling_params: Optional[str] = None

    # LoRA
    lora_paths: Optional[List[str]] = None
    max_loras_per_batch: int = 8
    lora_backend: str = "triton"

    # Kernel backend
    attention_backend: Optional[str] = None
    sampling_backend: Optional[str] = None
    grammar_backend: Optional[str] = None
    mm_attention_backend: Optional[str] = None

    # Speculative decoding
    speculative_algorithm: Optional[str] = None
    speculative_draft_model_path: Optional[str] = None
    speculative_num_steps: Optional[int] = None
    speculative_eagle_topk: Optional[int] = None
    speculative_num_draft_tokens: Optional[int] = None
    speculative_accept_threshold_single: float = 1.0
    speculative_accept_threshold_acc: float = 1.0
    speculative_token_map: Optional[str] = None

    # Expert parallelism
    ep_size: int = 1
    enable_ep_moe: bool = False
    enable_deepep_moe: bool = False
    enable_flashinfer_moe: bool = False
    deepep_mode: Optional[Literal["auto", "normal", "low_latency"]] = "auto"
    ep_num_redundant_experts: int = 0
    ep_dispatch_algorithm: Optional[Literal["static", "dynamic", "fake"]] = None
    init_expert_location: str = "trivial"
    enable_eplb: bool = False
    eplb_algorithm: str = "auto"
    eplb_rebalance_num_iterations: int = 1000
    eplb_rebalance_layers_per_chunk: Optional[int] = None
    expert_distribution_recorder_mode: Optional[
        Literal["stat", "stat_approx", "per_pass", "per_token"]
    ] = None
    expert_distribution_recorder_buffer_size: Optional[int] = None
    enable_expert_distribution_metrics: bool = False
    deepep_config: Optional[str] = None
    moe_dense_tp_size: Optional[int] = None

    # Double Sparsity
    enable_double_sparsity: bool = False
    ds_channel_config_path: Optional[str] = None
    ds_heavy_channel_num: int = 32
    ds_heavy_token_num: int = 256
    ds_heavy_channel_type: str = "qk"
    ds_sparse_decode_threshold: int = 4096

    # Optimization/debug options
    disable_radix_cache: bool = False
    cuda_graph_max_bs: Optional[int] = None
    cuda_graph_bs: Optional[List[int]] = None
    disable_cuda_graph: bool = False
    disable_cuda_graph_padding: bool = False
    enable_profile_cuda_graph: bool = False
    enable_nccl_nvls: bool = False
    enable_tokenizer_batch_encode: bool = False
    disable_outlines_disk_cache: bool = False
    disable_custom_all_reduce: bool = False
    enable_mscclpp: bool = False
    disable_overlap_schedule: bool = False
    disable_overlap_cg_plan: bool = False
    enable_mixed_chunk: bool = False
    enable_dp_attention: bool = False
    enable_dp_lm_head: bool = False
    enable_two_batch_overlap: bool = False
    enable_torch_compile: bool = False
    torch_compile_max_bs: int = 32
    torchao_config: str = ""
    enable_nan_detection: bool = False
    enable_p2p_check: bool = False
    triton_attention_reduce_in_fp32: bool = False
    triton_attention_num_kv_splits: int = 8
    num_continuous_decode_steps: int = 1
    delete_ckpt_after_loading: bool = False
    enable_memory_saver: bool = False
    allow_auto_truncate: bool = False
    enable_custom_logit_processor: bool = False
    enable_hierarchical_cache: bool = False
    hicache_ratio: float = 2.0
    hicache_size: int = 0
    hicache_write_policy: str = "write_through_selective"
    flashinfer_mla_disable_ragged: bool = False
    disable_shared_experts_fusion: bool = False
    disable_chunked_prefix_cache: bool = False
    disable_fast_image_processor: bool = False
    enable_return_hidden_states: bool = False
    warmups: Optional[str] = None

    # Debug tensor dumps
    debug_tensor_dump_output_folder: Optional[str] = None
    debug_tensor_dump_input_file: Optional[str] = None
    debug_tensor_dump_inject: bool = False
    debug_tensor_dump_prefill_only: bool = False

    # For PD disaggregation: can be "null" (not disaggregated), "prefill" (prefill-only), or "decode" (decode-only)
    disaggregation_mode: str = "null"
    disaggregation_transfer_backend: str = "mooncake"
    disaggregation_bootstrap_port: int = 8998
    disaggregation_decode_tp: Optional[int] = None
    disaggregation_decode_dp: Optional[int] = None
    disaggregation_prefill_pp: Optional[int] = 1
    disaggregation_ib_device: Optional[str] = None
    num_reserved_decode_tokens: int = 512  # used for decode kv cache offload in PD
    pdlb_url: Optional[str] = None

    # For model weight update
    custom_weight_loader: Optional[List[str]] = None
<<<<<<< HEAD
    
    # For LMCache
    enable_lmcache_connector: bool = False
=======
    weight_loader_disable_mmap: bool = False
>>>>>>> 41650b0d

    def __post_init__(self):
        # Expert parallelism
        if self.enable_ep_moe:
            self.ep_size = self.tp_size
            logger.warning(
                f"EP MoE is enabled. The expert parallel size is adjusted to be the same as the tensor parallel size[{self.tp_size}]."
            )
        if self.enable_flashinfer_moe:
            assert (
                self.quantization == "modelopt_fp4"
            ), "modelopt_fp4 quantization is required for Flashinfer MOE"
            os.environ["TRTLLM_ENABLE_PDL"] = "1"
            self.disable_shared_experts_fusion = True
            logger.warning(
                f"Flashinfer MoE is enabled. Shared expert fusion is disabled."
            )
        # Set missing default values
        if self.tokenizer_path is None:
            self.tokenizer_path = self.model_path

        if self.device is None:
            self.device = get_device()

        if self.served_model_name is None:
            self.served_model_name = self.model_path

        if self.random_seed is None:
            self.random_seed = random.randint(0, 1 << 30)

        gpu_mem = get_device_memory_capacity(self.device)

        # Set mem fraction static
        if self.mem_fraction_static is None:
            if gpu_mem is not None:
                # GPU memory capacity = model weights + KV cache pool + activations + cuda graph buffers
                # mem_fraction_static = (model weights + KV cache pool) / GPU memory capacity.

                # We want mem_fraction_static to be as large as possible but still has enough room
                # for activations and cuda graph buffers. We use the following heuristic to
                # compute the needed size for activations and cuda graph buffers:
                # - The size of the activation depends on the chunked_prefill_size and model size.
                # - The size of cuda graph buffers depends on the cuda graph capture range and model size.
                # For GPUs with more memory, we use a larger chunked_prefill_size and
                # capture more cuda graphs, so they need to reserve more memory.
                parallel_size = self.tp_size * self.pp_size

                if gpu_mem < 20 * 1024:
                    # T4, 4080. (chunked_prefill_size 2k, cuda_graph_max_bs 8)
                    reserved_mem = (2.8 + parallel_size / 10) * 1024
                elif gpu_mem < 35 * 1024:
                    # A10, L40, 4090, 5090. (chunked_prefill_size 2k, cuda_graph_max_bs 8)
                    reserved_mem = (2.8 + parallel_size / 10) * 1024
                elif gpu_mem < 90 * 1024:
                    # H100, A100. (chunked_prefill_size 8k, cuda_graph_max_bs 160)
                    reserved_mem = (9.5 + parallel_size / 2) * 1024
                elif gpu_mem < 100 * 1024:
                    # H20. (chunked_prefill_size 8k, cuda_graph_max_bs 256)
                    reserved_mem = (12 + parallel_size / 2) * 1024
                elif gpu_mem < 160 * 1024:
                    # H200. (chunked_prefill_size 8k, cuda_graph_max_bs 256)
                    reserved_mem = (12 + parallel_size / 2) * 1024
                else:
                    # B200, MI300. (chunked_prefill_size 16k, cuda_graph_max_bs 512)
                    reserved_mem = 32 * 1024

                if self.speculative_algorithm is not None:
                    # draft model and larger cuda graph buffers
                    reserved_mem += 2 * 1024
                if self.enable_dp_attention:
                    reserved_mem += 4 * 1024

                self.mem_fraction_static = round((gpu_mem - reserved_mem) / gpu_mem, 3)
            else:
                self.mem_fraction_static = 0.88

        # Set chunked prefill size, which depends on the gpu memory capacity
        if self.chunked_prefill_size is None:
            if gpu_mem is not None:
                if gpu_mem < 35 * 1024:  # A10, L40, 4090
                    self.chunked_prefill_size = 2048
                elif gpu_mem < 160 * 1024:  # H100, H200, A100, H20
                    self.chunked_prefill_size = 8192
                else:  # B200, MI300
                    self.chunked_prefill_size = 16384
            else:
                self.chunked_prefill_size = 4096
        assert self.chunked_prefill_size % self.page_size == 0

        # Set cuda graph max batch size
        if self.cuda_graph_max_bs is None:
            # Based on detailed statistics, when serving TP1/TP2 models on lower-end GPUs with HBM<25G, you can either disable cuda graph or set `cuda_graph_max_bs` to a very small value to reduce the memory overhead of creating cuda graphs, with almost no impact on performance. However, when serving models with TP4 or TP8, we need to enable cuda graph to maintain high performance. In this case, we can set `cuda_graph_max_bs` to 80 (half of the default value 160) to reduce the memory overhead of creating cuda graphs. Looking at the logs from TP4 serving of qwen2-72b, a value of 80 is sufficient and can reduce the memory overhead of creating cuda graphs on lower-end GPUs compared to the original 160, avoiding OOM issues.
            if gpu_mem is not None and gpu_mem < 35 * 1024:
                if self.tp_size < 4:
                    self.cuda_graph_max_bs = 8
                else:
                    self.cuda_graph_max_bs = 80

        assert self.moe_dense_tp_size in {
            1,
            None,
        }, "moe_dense_tp_size only support 1 and None currently"

        if self.attention_backend == "flashmla":
            logger.warning(
                "FlashMLA only supports a page_size of 64, change page_size to 64."
            )
            self.page_size = 64

        if self.attention_backend == "cutlass_mla":
            logger.warning(
                "Cutlass MLA only supports a page_size of 128, change page_size to 128."
            )
            self.page_size = 128

        # Set kernel backends for hpu device
        if self.device == "hpu":
            self.attention_backend = "torch_native"
            self.sampling_backend = "pytorch"

        # Set kernel backends
        if self.device == "cpu":
            if self.attention_backend is None:
                self.attention_backend = "intel_amx"
            self.sampling_backend = "pytorch"

        if self.sampling_backend is None:
            self.sampling_backend = (
                "flashinfer" if is_flashinfer_available() else "pytorch"
            )

        if self.attention_backend == "torch_native":
            logger.warning(
                "Cuda graph is disabled because of using torch native attention backend"
            )
            self.disable_cuda_graph = True

        # Choose grammar backend
        if self.grammar_backend is None:
            self.grammar_backend = "xgrammar"

        # Data parallelism attention
        if self.enable_dp_attention:
            self.schedule_conservativeness = self.schedule_conservativeness * 0.3
            assert (
                self.dp_size > 1
            ), "Please set a dp-size > 1. You can use 1 < dp-size <= tp-size "
            assert self.tp_size % self.dp_size == 0
            self.chunked_prefill_size = self.chunked_prefill_size // self.dp_size
            logger.warning(
                f"DP attention is enabled. The chunked prefill size is adjusted to {self.chunked_prefill_size} to avoid MoE kernel issues. "
            )

        if self.enable_dp_lm_head:
            assert (
                self.enable_dp_attention
            ), "Please enable dp attention when setting enable_dp_attention. "

        # DeepEP MoE
        if self.enable_deepep_moe:
            if self.deepep_mode == "auto":
                assert (
                    not self.enable_dp_attention
                ), "DeepEP MoE `auto` mode is not supported with DP Attention."
            if self.deepep_mode == "normal":
                logger.warning("Cuda graph is disabled because deepep_mode=`normal`")
                self.disable_cuda_graph = True
            self.ep_size = self.tp_size
            logger.warning(
                f"DeepEP MoE is enabled. The expert parallel size is adjusted to be the same as the tensor parallel size[{self.tp_size}]."
            )

        if self.pp_size > 1:
            self.disable_overlap_schedule = True
            logger.warning(
                "Pipeline parallelism is incompatible with overlap schedule."
            )

        if self.enable_eplb and (self.expert_distribution_recorder_mode is None):
            self.expert_distribution_recorder_mode = "stat"
            logger.info(
                "EPLB is enabled. The expert_distribution_recorder_mode is automatically set."
            )

        if (self.enable_eplb or (self.init_expert_location is not None)) and (
            self.ep_dispatch_algorithm is None
        ):
            self.ep_dispatch_algorithm = "static"
            logger.info(
                "EPLB is enabled or init_expert_location is provided. ep_dispatch_algorithm is configured."
            )

        if self.enable_expert_distribution_metrics and (
            self.expert_distribution_recorder_mode is None
        ):
            self.expert_distribution_recorder_mode = "stat"

        if self.expert_distribution_recorder_buffer_size is None:
            if (x := self.eplb_rebalance_num_iterations) is not None:
                self.expert_distribution_recorder_buffer_size = x
            elif self.expert_distribution_recorder_mode is not None:
                self.expert_distribution_recorder_buffer_size = 1000

        # Speculative Decoding
        if self.speculative_algorithm == "NEXTN":
            # NEXTN shares the same implementation of EAGLE
            self.speculative_algorithm = "EAGLE"

        if self.speculative_algorithm in ("EAGLE", "EAGLE3"):
            if self.max_running_requests is None:
                self.max_running_requests = 48
            self.disable_overlap_schedule = True
            logger.warning(
                "Overlap scheduler is disabled because of using "
                "eagle speculative decoding."
            )
            if self.enable_mixed_chunk:
                self.enable_mixed_chunk = False
                logger.warning(
                    "Mixed chunked prefill is disabled because of using "
                    "eagle speculative decoding."
                )

            model_arch = get_model_arch(self)

            # Auto set draft_model_path DeepSeek-V3/R1
            if model_arch == "DeepseekV3ForCausalLM":
                if self.speculative_draft_model_path is None:
                    self.speculative_draft_model_path = self.model_path
                else:
                    logger.warning(
                        "DeepSeek MTP does not require setting speculative_draft_model_path."
                    )

            # Auto choose parameters
            if self.speculative_num_steps is None:
                assert (
                    self.speculative_eagle_topk is None
                    and self.speculative_num_draft_tokens is None
                )
                (
                    self.speculative_num_steps,
                    self.speculative_eagle_topk,
                    self.speculative_num_draft_tokens,
                ) = auto_choose_speculative_params(self)

            if self.page_size > 1 and self.speculative_eagle_topk > 1:
                self.speculative_eagle_topk = 1
                logger.warning(
                    "speculative_eagle_topk is adjusted to 1 when page_size > 1"
                )

            if (
                self.speculative_eagle_topk == 1
                and self.speculative_num_draft_tokens != self.speculative_num_steps + 1
            ):
                logger.warning(
                    "speculative_num_draft_tokens is adjusted to speculative_num_steps + 1 when speculative_eagle_topk == 1"
                )
                self.speculative_num_draft_tokens = self.speculative_num_steps + 1

            # The token generated from the verify step is counted.
            # If sepculative_num_steps >= speculative_num_draft_tokens, the additional tokens will definitely be discarded.
            # assert self.speculative_num_steps < self.speculative_num_draft_tokens

        # GGUF
        if (
            self.load_format == "auto" or self.load_format == "gguf"
        ) and check_gguf_file(self.model_path):
            self.quantization = self.load_format = "gguf"

        if is_remote_url(self.model_path):
            self.load_format = "remote"

        # AMD-specific Triton attention KV splits default number
        if is_hip():
            self.triton_attention_num_kv_splits = 16

        # PD disaggregation
        if self.disaggregation_mode == "decode":
            assert (
                self.disaggregation_decode_tp is None
            ), "Cannot set --disaggregation-decode-tp for the decode engine."
            assert (
                self.disaggregation_decode_dp is None
            ), "Cannot set --disaggregation-decode-dp for the decode engine."

            self.disable_radix_cache = True
            logger.warning("KV cache is forced as chunk cache for decode server")
        elif self.disaggregation_mode == "prefill":
            if self.disaggregation_decode_tp is None:
                self.disaggregation_decode_tp = self.tp_size
            if self.disaggregation_decode_dp is None:
                self.disaggregation_decode_dp = self.dp_size

            self.disaggregation_prefill_pp = self.pp_size
            self.validate_disagg_tp_size(self.tp_size, self.disaggregation_decode_tp)

            self.disable_cuda_graph = True
            logger.warning("Cuda graph is disabled for prefill server")

        os.environ["SGLANG_ENABLE_TORCH_COMPILE"] = (
            "1" if self.enable_torch_compile else "0"
        )
        # Set env var before grammar backends init
        os.environ["SGLANG_DISABLE_OUTLINES_DISK_CACHE"] = (
            "1" if self.disable_outlines_disk_cache else "0"
        )

        if self.custom_weight_loader is None:
            self.custom_weight_loader = []

    def validate_disagg_tp_size(self, prefill_tp: int, decode_tp: int):
        larger_tp = max(decode_tp, prefill_tp)
        smaller_tp = min(decode_tp, prefill_tp)
        assert larger_tp % smaller_tp == 0, (
            "Different tp size is supported only when one tp is multiple of the other. "
            f"decode_tp={decode_tp}, prefill_tp={prefill_tp}"
        )

    @staticmethod
    def add_cli_args(parser: argparse.ArgumentParser):
        # Model and port args
        parser.add_argument(
            "--model-path",
            "--model",
            type=str,
            help="The path of the model weights. This can be a local folder or a Hugging Face repo ID.",
            required=True,
        )
        parser.add_argument(
            "--tokenizer-path",
            type=str,
            default=ServerArgs.tokenizer_path,
            help="The path of the tokenizer.",
        )
        parser.add_argument(
            "--host",
            type=str,
            default=ServerArgs.host,
            help="The host of the HTTP server.",
        )
        parser.add_argument(
            "--port",
            type=int,
            default=ServerArgs.port,
            help="The port of the HTTP server.",
        )
        parser.add_argument(
            "--tokenizer-mode",
            type=str,
            default=ServerArgs.tokenizer_mode,
            choices=["auto", "slow"],
            help="Tokenizer mode. 'auto' will use the fast "
            "tokenizer if available, and 'slow' will "
            "always use the slow tokenizer.",
        )
        parser.add_argument(
            "--skip-tokenizer-init",
            action="store_true",
            help="If set, skip init tokenizer and pass input_ids in generate request.",
        )
        parser.add_argument(
            "--load-format",
            type=str,
            default=ServerArgs.load_format,
            choices=[
                "auto",
                "pt",
                "safetensors",
                "npcache",
                "dummy",
                "sharded_state",
                "gguf",
                "bitsandbytes",
                "layered",
                "remote",
            ],
            help="The format of the model weights to load. "
            '"auto" will try to load the weights in the safetensors format '
            "and fall back to the pytorch bin format if safetensors format "
            "is not available. "
            '"pt" will load the weights in the pytorch bin format. '
            '"safetensors" will load the weights in the safetensors format. '
            '"npcache" will load the weights in pytorch format and store '
            "a numpy cache to speed up the loading. "
            '"dummy" will initialize the weights with random values, '
            "which is mainly for profiling."
            '"gguf" will load the weights in the gguf format. '
            '"bitsandbytes" will load the weights using bitsandbytes '
            "quantization."
            '"layered" loads weights layer by layer so that one can quantize a '
            "layer before loading another to make the peak memory envelope "
            "smaller.",
        )
        parser.add_argument(
            "--model-loader-extra-config",
            type=str,
            help="Extra config for model loader. "
            "This will be passed to the model loader corresponding to the chosen load_format.",
            default=ServerArgs.model_loader_extra_config,
        )
        parser.add_argument(
            "--trust-remote-code",
            action="store_true",
            help="Whether or not to allow for custom models defined on the Hub in their own modeling files.",
        )
        parser.add_argument(
            "--dtype",
            type=str,
            default=ServerArgs.dtype,
            choices=["auto", "half", "float16", "bfloat16", "float", "float32"],
            help="Data type for model weights and activations.\n\n"
            '* "auto" will use FP16 precision for FP32 and FP16 models, and '
            "BF16 precision for BF16 models.\n"
            '* "half" for FP16. Recommended for AWQ quantization.\n'
            '* "float16" is the same as "half".\n'
            '* "bfloat16" for a balance between precision and range.\n'
            '* "float" is shorthand for FP32 precision.\n'
            '* "float32" for FP32 precision.',
        )
        parser.add_argument(
            "--kv-cache-dtype",
            type=str,
            default=ServerArgs.kv_cache_dtype,
            choices=["auto", "fp8_e5m2", "fp8_e4m3"],
            help='Data type for kv cache storage. "auto" will use model data type. "fp8_e5m2" and "fp8_e4m3" is supported for CUDA 11.8+.',
        )
        parser.add_argument(
            "--quantization",
            type=str,
            default=ServerArgs.quantization,
            choices=[
                "awq",
                "fp8",
                "gptq",
                "marlin",
                "gptq_marlin",
                "awq_marlin",
                "bitsandbytes",
                "gguf",
                "modelopt",
                "modelopt_fp4",
                "w8a8_int8",
                "w8a8_fp8",
                "moe_wna16",
                "qoq",
            ],
            help="The quantization method.",
        )
        parser.add_argument(
            "--quantization-param-path",
            type=nullable_str,
            default=None,
            help="Path to the JSON file containing the KV cache "
            "scaling factors. This should generally be supplied, when "
            "KV cache dtype is FP8. Otherwise, KV cache scaling factors "
            "default to 1.0, which may cause accuracy issues. ",
        )
        parser.add_argument(
            "--context-length",
            type=int,
            default=ServerArgs.context_length,
            help="The model's maximum context length. Defaults to None (will use the value from the model's config.json instead).",
        )
        parser.add_argument(
            "--device",
            type=str,
            default=ServerArgs.device,
            help="The device to use ('cuda', 'xpu', 'hpu', 'npu', 'cpu'). Defaults to auto-detection if not specified.",
        )
        parser.add_argument(
            "--served-model-name",
            type=str,
            default=ServerArgs.served_model_name,
            help="Override the model name returned by the v1/models endpoint in OpenAI API server.",
        )
        parser.add_argument(
            "--chat-template",
            type=str,
            default=ServerArgs.chat_template,
            help="The buliltin chat template name or the path of the chat template file. This is only used for OpenAI-compatible API server.",
        )
        parser.add_argument(
            "--completion-template",
            type=str,
            default=ServerArgs.completion_template,
            help="The buliltin completion template name or the path of the completion template file. This is only used for OpenAI-compatible API server. only for code completion currently.",
        )
        parser.add_argument(
            "--is-embedding",
            action="store_true",
            help="Whether to use a CausalLM as an embedding model.",
        )
        parser.add_argument(
            "--enable-multimodal",
            default=ServerArgs.enable_multimodal,
            action="store_true",
            help="Enable the multimodal functionality for the served model. If the model being served is not multimodal, nothing will happen",
        )
        parser.add_argument(
            "--revision",
            type=str,
            default=None,
            help="The specific model version to use. It can be a branch "
            "name, a tag name, or a commit id. If unspecified, will use "
            "the default version.",
        )
        parser.add_argument(
            "--impl",
            type=str,
            default=ServerArgs.impl,
            help="Which implementation of the model to use.\n\n"
            '* "auto" will try to use the SGLang implementation if it exists '
            "and fall back to the Transformers implementation if no SGLang "
            "implementation is available.\n"
            '* "sglang" will use the SGLang model implementation.\n'
            '* "transformers" will use the Transformers model '
            "implementation.\n",
        )

        # Memory and scheduling
        parser.add_argument(
            "--mem-fraction-static",
            type=float,
            default=ServerArgs.mem_fraction_static,
            help="The fraction of the memory used for static allocation (model weights and KV cache memory pool). Use a smaller value if you see out-of-memory errors.",
        )
        parser.add_argument(
            "--max-running-requests",
            type=int,
            default=ServerArgs.max_running_requests,
            help="The maximum number of running requests.",
        )
        parser.add_argument(
            "--max-total-tokens",
            type=int,
            default=ServerArgs.max_total_tokens,
            help="The maximum number of tokens in the memory pool. If not specified, it will be automatically calculated based on the memory usage fraction. "
            "This option is typically used for development and debugging purposes.",
        )
        parser.add_argument(
            "--chunked-prefill-size",
            type=int,
            default=ServerArgs.chunked_prefill_size,
            help="The maximum number of tokens in a chunk for the chunked prefill. Setting this to -1 means disabling chunked prefill.",
        )
        parser.add_argument(
            "--max-prefill-tokens",
            type=int,
            default=ServerArgs.max_prefill_tokens,
            help="The maximum number of tokens in a prefill batch. The real bound will be the maximum of this value and the model's maximum context length.",
        )
        parser.add_argument(
            "--schedule-policy",
            type=str,
            default=ServerArgs.schedule_policy,
            choices=["lpm", "random", "fcfs", "dfs-weight"],
            help="The scheduling policy of the requests.",
        )
        parser.add_argument(
            "--schedule-conservativeness",
            type=float,
            default=ServerArgs.schedule_conservativeness,
            help="How conservative the schedule policy is. A larger value means more conservative scheduling. Use a larger value if you see requests being retracted frequently.",
        )
        parser.add_argument(
            "--cpu-offload-gb",
            type=int,
            default=ServerArgs.cpu_offload_gb,
            help="How many GBs of RAM to reserve for CPU offloading.",
        )
        parser.add_argument(
            "--page-size",
            type=int,
            default=ServerArgs.page_size,
            help="The number of tokens in a page.",
        )

        # Other runtime options
        parser.add_argument(
            "--tensor-parallel-size",
            "--tp-size",
            type=int,
            default=ServerArgs.tp_size,
            help="The tensor parallelism size.",
        )
        parser.add_argument(
            "--pipeline-parallel-size",
            "--pp-size",
            type=int,
            default=ServerArgs.pp_size,
            help="The pipeline parallelism size.",
        )
        parser.add_argument(
            "--max-micro-batch-size",
            type=int,
            default=ServerArgs.max_micro_batch_size,
            help="The maximum micro batch size in pipeline parallelism.",
        )
        parser.add_argument(
            "--stream-interval",
            type=int,
            default=ServerArgs.stream_interval,
            help="The interval (or buffer size) for streaming in terms of the token length. A smaller value makes streaming smoother, while a larger value makes the throughput higher",
        )
        parser.add_argument(
            "--stream-output",
            action="store_true",
            help="Whether to output as a sequence of disjoint segments.",
        )
        parser.add_argument(
            "--random-seed",
            type=int,
            default=ServerArgs.random_seed,
            help="The random seed.",
        )
        parser.add_argument(
            "--constrained-json-whitespace-pattern",
            type=str,
            default=ServerArgs.constrained_json_whitespace_pattern,
            help=r"Regex pattern for syntactic whitespaces allowed in JSON constrained output. For example, to allow the model generate consecutive whitespaces, set the pattern to [\n\t ]*",
        )
        parser.add_argument(
            "--watchdog-timeout",
            type=float,
            default=ServerArgs.watchdog_timeout,
            help="Set watchdog timeout in seconds. If a forward batch takes longer than this, the server will crash to prevent hanging.",
        )
        parser.add_argument(
            "--dist-timeout",
            type=int,
            default=ServerArgs.dist_timeout,
            help="Set timeout for torch.distributed initialization.",
        )
        parser.add_argument(
            "--download-dir",
            type=str,
            default=ServerArgs.download_dir,
            help="Model download directory for huggingface.",
        )
        parser.add_argument(
            "--base-gpu-id",
            type=int,
            default=ServerArgs.base_gpu_id,
            help="The base GPU ID to start allocating GPUs from. Useful when running multiple instances on the same machine.",
        )
        parser.add_argument(
            "--gpu-id-step",
            type=int,
            default=ServerArgs.gpu_id_step,
            help="The delta between consecutive GPU IDs that are used. For example, setting it to 2 will use GPU 0,2,4,...",
        )
        parser.add_argument(
            "--sleep-on-idle",
            action="store_true",
            help="Reduce CPU usage when sglang is idle.",
        )

        # Logging
        parser.add_argument(
            "--log-level",
            type=str,
            default=ServerArgs.log_level,
            help="The logging level of all loggers.",
        )
        parser.add_argument(
            "--log-level-http",
            type=str,
            default=ServerArgs.log_level_http,
            help="The logging level of HTTP server. If not set, reuse --log-level by default.",
        )
        parser.add_argument(
            "--log-requests",
            action="store_true",
            help="Log metadata, inputs, outputs of all requests. The verbosity is decided by --log-requests-level",
        )
        parser.add_argument(
            "--log-requests-level",
            type=int,
            default=0,
            help="0: Log metadata. 1. Log metadata and partial input/output. 2. Log every input/output.",
            choices=[0, 1, 2],
        )
        parser.add_argument(
            "--show-time-cost",
            action="store_true",
            help="Show time cost of custom marks.",
        )
        parser.add_argument(
            "--enable-metrics",
            action="store_true",
            help="Enable log prometheus metrics.",
        )
        parser.add_argument(
            "--bucket-time-to-first-token",
            type=float,
            nargs="+",
            default=ServerArgs.bucket_time_to_first_token,
            help="The buckets of time to first token, specified as a list of floats.",
        )
        parser.add_argument(
            "--bucket-inter-token-latency",
            type=float,
            nargs="+",
            default=ServerArgs.bucket_inter_token_latency,
            help="The buckets of inter-token latency, specified as a list of floats.",
        )
        parser.add_argument(
            "--bucket-e2e-request-latency",
            type=float,
            nargs="+",
            default=ServerArgs.bucket_e2e_request_latency,
            help="The buckets of end-to-end request latency, specified as a list of floats.",
        )
        parser.add_argument(
            "--collect-tokens-histogram",
            action="store_true",
            default=ServerArgs.collect_tokens_histogram,
            help="Collect prompt/generation tokens histogram.",
        )
        parser.add_argument(
            "--kv-events-config",
            type=str,
            default=None,
            help="Config in json format for NVIDIA dynamo KV event publishing. Publishing will be enabled if this flag is used.",
        )
        parser.add_argument(
            "--decode-log-interval",
            type=int,
            default=ServerArgs.decode_log_interval,
            help="The log interval of decode batch.",
        )
        parser.add_argument(
            "--enable-request-time-stats-logging",
            action="store_true",
            default=ServerArgs.enable_request_time_stats_logging,
            help="Enable per request time stats logging",
        )

        # API related
        parser.add_argument(
            "--api-key",
            type=str,
            default=ServerArgs.api_key,
            help="Set API key of the server. It is also used in the OpenAI API compatible server.",
        )
        parser.add_argument(
            "--file-storage-path",
            type=str,
            default=ServerArgs.file_storage_path,
            help="The path of the file storage in backend.",
        )
        parser.add_argument(
            "--enable-cache-report",
            action="store_true",
            help="Return number of cached tokens in usage.prompt_tokens_details for each openai request.",
        )
        parser.add_argument(
            "--reasoning-parser",
            type=str,
            choices=list(ReasoningParser.DetectorMap.keys()),
            default=ServerArgs.reasoning_parser,
            help=f"Specify the parser for reasoning models, supported parsers are: {list(ReasoningParser.DetectorMap.keys())}.",
        )
        parser.add_argument(
            "--tool-call-parser",
            type=str,
            choices=["qwen25", "mistral", "llama3", "deepseekv3", "pythonic"],
            default=ServerArgs.tool_call_parser,
            help="Specify the parser for handling tool-call interactions. Options include: 'qwen25', 'mistral', 'llama3', 'deepseekv3', and 'pythonic'.",
        )

        # Data parallelism
        parser.add_argument(
            "--data-parallel-size",
            "--dp-size",
            type=int,
            default=ServerArgs.dp_size,
            help="The data parallelism size.",
        )
        parser.add_argument(
            "--load-balance-method",
            type=str,
            default=ServerArgs.load_balance_method,
            help="The load balancing strategy for data parallelism.",
            choices=[
                "round_robin",
                "shortest_queue",
            ],
        )

        # Multi-node distributed serving
        parser.add_argument(
            "--dist-init-addr",
            "--nccl-init-addr",  # For backward compatibility. This will be removed in the future.
            type=str,
            help="The host address for initializing distributed backend (e.g., `192.168.0.2:25000`).",
        )
        parser.add_argument(
            "--nnodes", type=int, default=ServerArgs.nnodes, help="The number of nodes."
        )
        parser.add_argument(
            "--node-rank", type=int, default=ServerArgs.node_rank, help="The node rank."
        )

        # Model override args
        parser.add_argument(
            "--json-model-override-args",
            type=str,
            help="A dictionary in JSON string format used to override default model configurations.",
            default=ServerArgs.json_model_override_args,
        )
        parser.add_argument(
            "--preferred-sampling-params",
            type=str,
            help="json-formatted sampling settings that will be returned in /get_model_info",
        )

        # LoRA
        parser.add_argument(
            "--lora-paths",
            type=str,
            nargs="*",
            default=None,
            action=LoRAPathAction,
            help="The list of LoRA adapters. You can provide a list of either path in str or renamed path in the format {name}={path}.",
        )
        parser.add_argument(
            "--max-loras-per-batch",
            type=int,
            default=8,
            help="Maximum number of adapters for a running batch, include base-only request.",
        )
        parser.add_argument(
            "--lora-backend",
            type=str,
            default="triton",
            help="Choose the kernel backend for multi-LoRA serving.",
        )

        # Kernel backend
        parser.add_argument(
            "--attention-backend",
            type=str,
            choices=[
                "aiter",
                "cutlass_mla",
                "fa3",
                "flashinfer",
                "flashmla",
                "intel_amx",
                "torch_native",
                "triton",
            ],
            default=ServerArgs.attention_backend,
            help="Choose the kernels for attention layers.",
        )
        parser.add_argument(
            "--sampling-backend",
            type=str,
            choices=["flashinfer", "pytorch"],
            default=ServerArgs.sampling_backend,
            help="Choose the kernels for sampling layers.",
        )
        parser.add_argument(
            "--grammar-backend",
            type=str,
            choices=["xgrammar", "outlines", "llguidance", "none"],
            default=ServerArgs.grammar_backend,
            help="Choose the backend for grammar-guided decoding.",
        )

        # Speculative decoding
        parser.add_argument(
            "--speculative-algorithm",
            type=str,
            choices=["EAGLE", "EAGLE3", "NEXTN"],
            help="Speculative algorithm.",
        )
        parser.add_argument(
            "--speculative-draft-model-path",
            type=str,
            help="The path of the draft model weights. This can be a local folder or a Hugging Face repo ID.",
        )
        parser.add_argument(
            "--speculative-num-steps",
            type=int,
            help="The number of steps sampled from draft model in Speculative Decoding.",
            default=ServerArgs.speculative_num_steps,
        )
        parser.add_argument(
            "--speculative-eagle-topk",
            type=int,
            help="The number of tokens sampled from the draft model in eagle2 each step.",
            default=ServerArgs.speculative_eagle_topk,
        )
        parser.add_argument(
            "--speculative-num-draft-tokens",
            type=int,
            help="The number of tokens sampled from the draft model in Speculative Decoding.",
            default=ServerArgs.speculative_num_draft_tokens,
        )
        parser.add_argument(
            "--speculative-accept-threshold-single",
            type=float,
            help="Accept a draft token if its probability in the target model is greater than this threshold.",
            default=ServerArgs.speculative_accept_threshold_single,
        )
        parser.add_argument(
            "--speculative-accept-threshold-acc",
            type=float,
            help="The accept probability of a draft token is raised from its target probability p to min(1, p / threshold_acc).",
            default=ServerArgs.speculative_accept_threshold_acc,
        )
        parser.add_argument(
            "--speculative-token-map",
            type=str,
            help="The path of the draft model's small vocab table.",
            default=ServerArgs.speculative_token_map,
        )
        parser.add_argument(
            "--mm-attention-backend",
            type=str,
            choices=["sdpa", "fa3", "triton_attn"],
            default=ServerArgs.mm_attention_backend,
            help="Set multimodal attention backend.",
        )

        # Expert parallelism
        parser.add_argument(
            "--expert-parallel-size",
            "--ep-size",
            type=int,
            default=ServerArgs.ep_size,
            help="The expert parallelism size.",
        )
        parser.add_argument(
            "--enable-ep-moe",
            action="store_true",
            help="Enabling expert parallelism for moe. The ep size is equal to the tp size.",
        )
        parser.add_argument(
            "--enable-flashinfer-moe",
            action="store_true",
            help="Enable FlashInfer CUTLASS MoE backend for modelopt_fp4 quant on Blackwell. Supports MoE-EP with --enable-ep-moe",
        )
        parser.add_argument(
            "--enable-deepep-moe",
            action="store_true",
            help="Enabling DeepEP MoE implementation for EP MoE.",
        )
        parser.add_argument(
            "--deepep-mode",
            type=str,
            choices=["normal", "low_latency", "auto"],
            default="auto",
            help="Select the mode when enable DeepEP MoE, could be `normal`, `low_latency` or `auto`. Default is `auto`, which means `low_latency` for decode batch and `normal` for prefill batch.",
        )
        parser.add_argument(
            "--ep-num-redundant-experts",
            type=int,
            default=ServerArgs.ep_num_redundant_experts,
            help="Allocate this number of redundant experts in expert parallel.",
        )
        parser.add_argument(
            "--ep-dispatch-algorithm",
            type=str,
            default=ServerArgs.ep_dispatch_algorithm,
            help="The algorithm to choose ranks for redundant experts in expert parallel.",
        )
        parser.add_argument(
            "--init-expert-location",
            type=str,
            default=ServerArgs.init_expert_location,
            help="Initial location of EP experts.",
        )
        parser.add_argument(
            "--enable-eplb",
            action="store_true",
            help="Enable EPLB algorithm",
        )
        parser.add_argument(
            "--eplb-algorithm",
            type=str,
            default=ServerArgs.eplb_algorithm,
            help="Chosen EPLB algorithm",
        )
        parser.add_argument(
            "--eplb-rebalance-num-iterations",
            type=int,
            default=ServerArgs.eplb_rebalance_num_iterations,
            help="Number of iterations to automatically trigger a EPLB re-balance.",
        )
        parser.add_argument(
            "--eplb-rebalance-layers-per-chunk",
            type=int,
            default=ServerArgs.eplb_rebalance_layers_per_chunk,
            help="Number of layers to rebalance per forward pass.",
        )
        parser.add_argument(
            "--expert-distribution-recorder-mode",
            type=str,
            default=ServerArgs.expert_distribution_recorder_mode,
            help="Mode of expert distribution recorder.",
        )
        parser.add_argument(
            "--expert-distribution-recorder-buffer-size",
            type=int,
            default=ServerArgs.expert_distribution_recorder_buffer_size,
            help="Circular buffer size of expert distribution recorder. Set to -1 to denote infinite buffer.",
        )
        parser.add_argument(
            "--enable-expert-distribution-metrics",
            action="store_true",
            help="Enable logging metrics for expert balancedness",
        )
        parser.add_argument(
            "--deepep-config",
            type=str,
            default=ServerArgs.deepep_config,
            help="Tuned DeepEP config suitable for your own cluster. It can be either a string with JSON content or a file path.",
        )
        parser.add_argument(
            "--moe-dense-tp-size",
            type=int,
            default=ServerArgs.moe_dense_tp_size,
            help="TP size for MoE dense MLP layers. This flag is useful when, with large TP size, there are errors caused by weights in MLP layers having dimension smaller than the min dimension GEMM supports.",
        )

        # Double Sparsity
        parser.add_argument(
            "--enable-double-sparsity",
            action="store_true",
            help="Enable double sparsity attention",
        )
        parser.add_argument(
            "--ds-channel-config-path",
            type=str,
            default=ServerArgs.ds_channel_config_path,
            help="The path of the double sparsity channel config",
        )
        parser.add_argument(
            "--ds-heavy-channel-num",
            type=int,
            default=ServerArgs.ds_heavy_channel_num,
            help="The number of heavy channels in double sparsity attention",
        )
        parser.add_argument(
            "--ds-heavy-token-num",
            type=int,
            default=ServerArgs.ds_heavy_token_num,
            help="The number of heavy tokens in double sparsity attention",
        )
        parser.add_argument(
            "--ds-heavy-channel-type",
            type=str,
            default=ServerArgs.ds_heavy_channel_type,
            help="The type of heavy channels in double sparsity attention",
        )
        parser.add_argument(
            "--ds-sparse-decode-threshold",
            type=int,
            default=ServerArgs.ds_sparse_decode_threshold,
            help="The type of heavy channels in double sparsity attention",
        )

        # Optimization/debug options
        parser.add_argument(
            "--disable-radix-cache",
            action="store_true",
            help="Disable RadixAttention for prefix caching.",
        )
        parser.add_argument(
            "--cuda-graph-max-bs",
            type=int,
            default=ServerArgs.cuda_graph_max_bs,
            help="Set the maximum batch size for cuda graph. It will extend the cuda graph capture batch size to this value.",
        )
        parser.add_argument(
            "--cuda-graph-bs",
            type=int,
            nargs="+",
            help="Set the list of batch sizes for cuda graph.",
        )
        parser.add_argument(
            "--disable-cuda-graph",
            action="store_true",
            help="Disable cuda graph.",
        )
        parser.add_argument(
            "--disable-cuda-graph-padding",
            action="store_true",
            help="Disable cuda graph when padding is needed. Still uses cuda graph when padding is not needed.",
        )
        parser.add_argument(
            "--enable-profile-cuda-graph",
            action="store_true",
            help="Enable profiling of cuda graph capture.",
        )
        parser.add_argument(
            "--enable-nccl-nvls",
            action="store_true",
            help="Enable NCCL NVLS for prefill heavy requests when available.",
        )
        parser.add_argument(
            "--enable-tokenizer-batch-encode",
            action="store_true",
            help="Enable batch tokenization for improved performance when processing multiple text inputs. Do not use with image inputs, pre-tokenized input_ids, or input_embeds.",
        )
        parser.add_argument(
            "--disable-outlines-disk-cache",
            action="store_true",
            help="Disable disk cache of outlines to avoid possible crashes related to file system or high concurrency.",
        )
        parser.add_argument(
            "--disable-custom-all-reduce",
            action="store_true",
            help="Disable the custom all-reduce kernel and fall back to NCCL.",
        )
        parser.add_argument(
            "--enable-mscclpp",
            action="store_true",
            help="Enable using mscclpp for small messages for all-reduce kernel and fall back to NCCL.",
        )
        parser.add_argument(
            "--disable-overlap-schedule",
            action="store_true",
            help="Disable the overlap scheduler, which overlaps the CPU scheduler with GPU model worker.",
        )
        parser.add_argument(
            "--disable-overlap-cg-plan",
            action="store_true",
            help="Disable the overlap optimization for cudagraph preparation in eagle verify.",
        )
        parser.add_argument(
            "--enable-mixed-chunk",
            action="store_true",
            help="Enabling mixing prefill and decode in a batch when using chunked prefill.",
        )
        parser.add_argument(
            "--enable-dp-attention",
            action="store_true",
            help="Enabling data parallelism for attention and tensor parallelism for FFN. The dp size should be equal to the tp size. Currently DeepSeek-V2 and Qwen 2/3 MoE models are supported.",
        )
        parser.add_argument(
            "--enable-dp-lm-head",
            action="store_true",
            help="Enable vocabulary parallel across the attention TP group to avoid all-gather across DP groups, optimizing performance under DP attention.",
        )
        parser.add_argument(
            "--enable-two-batch-overlap",
            action="store_true",
            help="Enabling two micro batches to overlap.",
        )
        parser.add_argument(
            "--enable-torch-compile",
            action="store_true",
            help="Optimize the model with torch.compile. Experimental feature.",
        )
        parser.add_argument(
            "--torch-compile-max-bs",
            type=int,
            default=ServerArgs.torch_compile_max_bs,
            help="Set the maximum batch size when using torch compile.",
        )
        parser.add_argument(
            "--torchao-config",
            type=str,
            default=ServerArgs.torchao_config,
            help="Optimize the model with torchao. Experimental feature. Current choices are: int8dq, int8wo, int4wo-<group_size>, fp8wo, fp8dq-per_tensor, fp8dq-per_row",
        )
        parser.add_argument(
            "--enable-nan-detection",
            action="store_true",
            help="Enable the NaN detection for debugging purposes.",
        )
        parser.add_argument(
            "--enable-p2p-check",
            action="store_true",
            help="Enable P2P check for GPU access, otherwise the p2p access is allowed by default.",
        )
        parser.add_argument(
            "--triton-attention-reduce-in-fp32",
            action="store_true",
            help="Cast the intermediate attention results to fp32 to avoid possible crashes related to fp16."
            "This only affects Triton attention kernels.",
        )
        parser.add_argument(
            "--triton-attention-num-kv-splits",
            type=int,
            default=ServerArgs.triton_attention_num_kv_splits,
            help="The number of KV splits in flash decoding Triton kernel. Larger value is better in longer context scenarios. The default value is 8.",
        )
        parser.add_argument(
            "--num-continuous-decode-steps",
            type=int,
            default=ServerArgs.num_continuous_decode_steps,
            help="Run multiple continuous decoding steps to reduce scheduling overhead. "
            "This can potentially increase throughput but may also increase time-to-first-token latency. "
            "The default value is 1, meaning only run one decoding step at a time.",
        )
        parser.add_argument(
            "--delete-ckpt-after-loading",
            action="store_true",
            help="Delete the model checkpoint after loading the model.",
        )
        parser.add_argument(
            "--enable-memory-saver",
            action="store_true",
            help="Allow saving memory using release_memory_occupation and resume_memory_occupation",
        )
        parser.add_argument(
            "--allow-auto-truncate",
            action="store_true",
            help="Allow automatically truncating requests that exceed the maximum input length instead of returning an error.",
        )
        parser.add_argument(
            "--enable-custom-logit-processor",
            action="store_true",
            help="Enable users to pass custom logit processors to the server (disabled by default for security)",
        )
        parser.add_argument(
            "--enable-hierarchical-cache",
            action="store_true",
            help="Enable hierarchical cache",
        )
        parser.add_argument(
            "--hicache-ratio",
            type=float,
            default=ServerArgs.hicache_ratio,
            help="The ratio of the size of host KV cache memory pool to the size of device pool.",
        )
        parser.add_argument(
            "--hicache-size",
            type=int,
            default=ServerArgs.hicache_size,
            help="The size of host KV cache memory pool in gigabytes, which will override the hicache_ratio if set.",
        )
        parser.add_argument(
            "--hicache-write-policy",
            type=str,
            choices=["write_back", "write_through", "write_through_selective"],
            default=ServerArgs.hicache_write_policy,
            help="The write policy of hierarchical cache.",
        )
        parser.add_argument(
            "--flashinfer-mla-disable-ragged",
            action="store_true",
            help="Not using ragged prefill wrapper when running flashinfer mla",
        )
        parser.add_argument(
            "--disable-shared-experts-fusion",
            action="store_true",
            help="Disable shared experts fusion optimization for deepseek v3/r1.",
        )
        parser.add_argument(
            "--disable-chunked-prefix-cache",
            action="store_true",
            help="Disable chunked prefix cache feature for deepseek, which should save overhead for short sequences.",
        )
        parser.add_argument(
            "--disable-fast-image-processor",
            action="store_true",
            help="Adopt base image processor instead of fast image processor.",
        )
        parser.add_argument(
            "--enable-return-hidden-states",
            action="store_true",
            help="Enable returning hidden states with responses.",
        )
        parser.add_argument(
            "--warmups",
            type=str,
            required=False,
            help="Specify custom warmup functions (csv) to run before server starts eg. --warmups=warmup_name1,warmup_name2 "
            "will run the functions `warmup_name1` and `warmup_name2` specified in warmup.py before the server starts listening for requests",
        )

        # Debug tensor dumps
        parser.add_argument(
            "--debug-tensor-dump-output-folder",
            type=str,
            default=ServerArgs.debug_tensor_dump_output_folder,
            help="The output folder for dumping tensors.",
        )
        parser.add_argument(
            "--debug-tensor-dump-input-file",
            type=str,
            default=ServerArgs.debug_tensor_dump_input_file,
            help="The input filename for dumping tensors",
        )
        parser.add_argument(
            "--debug-tensor-dump-inject",
            type=str,
            default=ServerArgs.debug_tensor_dump_inject,
            help="Inject the outputs from jax as the input of every layer.",
        )
        parser.add_argument(
            "--debug-tensor-dump-prefill-only",
            action="store_true",
            help="Only dump the tensors for prefill requests (i.e. batch size > 1).",
        )

        # Disaggregation
        parser.add_argument(
            "--disaggregation-mode",
            type=str,
            default="null",
            choices=["null", "prefill", "decode"],
            help='Only used for PD disaggregation. "prefill" for prefill-only server, and "decode" for decode-only server. If not specified, it is not PD disaggregated',
        )
        parser.add_argument(
            "--disaggregation-transfer-backend",
            type=str,
            default=ServerArgs.disaggregation_transfer_backend,
            choices=["mooncake", "nixl"],
            help="The backend for disaggregation transfer. Default is mooncake.",
        )
        parser.add_argument(
            "--disaggregation-bootstrap-port",
            type=int,
            default=ServerArgs.disaggregation_bootstrap_port,
            help="Bootstrap server port on the prefill server. Default is 8998.",
        )
        parser.add_argument(
            "--disaggregation-decode-tp",
            type=int,
            default=ServerArgs.disaggregation_decode_tp,
            help="Decode tp size. If not set, it matches the tp size of the current engine. This is only set on the prefill server.",
        )
        parser.add_argument(
            "--disaggregation-decode-dp",
            type=int,
            default=ServerArgs.disaggregation_decode_dp,
            help="Decode dp size. If not set, it matches the dp size of the current engine. This is only set on the prefill server.",
        )
        parser.add_argument(
            "--disaggregation-prefill-pp",
            type=int,
            default=ServerArgs.disaggregation_prefill_pp,
            help="Prefill pp size. If not set, it is default to 1. This is only set on the decode server.",
        )
        parser.add_argument(
            "--disaggregation-ib-device",
            type=str,
            default=ServerArgs.disaggregation_ib_device,
            help="The InfiniBand devices for disaggregation transfer, accepts single device (e.g., --disaggregation-ib-device mlx5_0) "
            "or multiple comma-separated devices (e.g., --disaggregation-ib-device mlx5_0,mlx5_1). "
            "Default is None, which triggers automatic device detection when mooncake backend is enabled.",
        )
        parser.add_argument(
            "--num-reserved-decode-tokens",
            type=int,
            default=ServerArgs.num_reserved_decode_tokens,
            help="Number of decode tokens that will have memory reserved when adding new request to the running batch.",
        )
        parser.add_argument(
            "--pdlb-url",
            type=str,
            default=None,
            help="The URL of the PD disaggregation load balancer. If set, the prefill/decode server will register with the load balancer.",
        )
        parser.add_argument(
            "--custom-weight-loader",
            type=str,
            nargs="*",
            default=None,
            help="The custom dataloader which used to update the model. Should be set with a valid import path, such as my_package.weight_load_func",
        )
<<<<<<< HEAD
        # For LMCache
        parser.add_argument(
            "--enable-lmcache-connector",
            action="store_true",
            help="Enable the LMCache connector.",
=======
        parser.add_argument(
            "--weight-loader-disable-mmap",
            action="store_true",
            help="Disable mmap while loading weight using safetensors.",
>>>>>>> 41650b0d
        )

    @classmethod
    def from_cli_args(cls, args: argparse.Namespace):
        args.tp_size = args.tensor_parallel_size
        args.pp_size = args.pipeline_parallel_size
        args.dp_size = args.data_parallel_size
        args.ep_size = args.expert_parallel_size
        attrs = [attr.name for attr in dataclasses.fields(cls)]
        return cls(**{attr: getattr(args, attr) for attr in attrs})

    def url(self):
        if is_valid_ipv6_address(self.host):
            return f"http://[{self.host}]:{self.port}"
        else:
            return f"http://{self.host}:{self.port}"

    def check_server_args(self):
        assert (
            self.tp_size * self.pp_size
        ) % self.nnodes == 0, "tp_size must be divisible by number of nodes"

        # FIXME pp constraints
        if self.pp_size > 1:
            assert (
                self.disable_overlap_schedule
                and self.speculative_algorithm is None
                and not self.enable_mixed_chunk
            ), "Pipeline parallelism is not compatible with overlap schedule, speculative decoding, mixed chunked prefill."

        assert not (
            self.dp_size > 1 and self.nnodes != 1 and not self.enable_dp_attention
        ), "multi-node data parallel is not supported unless dp attention!"
        assert (
            self.max_loras_per_batch > 0
            # FIXME
            and (self.lora_paths is None or self.disable_radix_cache)
        ), "compatibility of lora and radix attention is in progress"
        assert self.base_gpu_id >= 0, "base_gpu_id must be non-negative"
        assert self.gpu_id_step >= 1, "gpu_id_step must be positive"

        if isinstance(self.lora_paths, list):
            lora_paths = self.lora_paths
            self.lora_paths = {}
            for lora_path in lora_paths:
                if "=" in lora_path:
                    name, path = lora_path.split("=", 1)
                    self.lora_paths[name] = path
                else:
                    self.lora_paths[lora_path] = lora_path


def prepare_server_args(argv: List[str]) -> ServerArgs:
    """
    Prepare the server arguments from the command line arguments.

    Args:
        args: The command line arguments. Typically, it should be `sys.argv[1:]`
            to ensure compatibility with `parse_args` when no arguments are passed.

    Returns:
        The server arguments.
    """
    parser = argparse.ArgumentParser()
    ServerArgs.add_cli_args(parser)
    raw_args = parser.parse_args(argv)
    server_args = ServerArgs.from_cli_args(raw_args)
    return server_args


ZMQ_TCP_PORT_DELTA = 233


@dataclasses.dataclass
class PortArgs:
    # The ipc filename for tokenizer to receive inputs from detokenizer (zmq)
    tokenizer_ipc_name: str
    # The ipc filename for scheduler (rank 0) to receive inputs from tokenizer (zmq)
    scheduler_input_ipc_name: str
    # The ipc filename for detokenizer to receive inputs from scheduler (zmq)
    detokenizer_ipc_name: str

    # The port for nccl initialization (torch.dist)
    nccl_port: int

    # The ipc filename for rpc call between Engine and Scheduler
    rpc_ipc_name: str

    # The ipc filename for Scheduler to send metrics
    metrics_ipc_name: str

    @staticmethod
    def init_new(server_args, dp_rank: Optional[int] = None) -> "PortArgs":
        port = server_args.port + random.randint(100, 1000)
        while True:
            if is_port_available(port):
                break
            if port < 60000:
                port += 42
            else:
                port -= 43

        if not server_args.enable_dp_attention:
            # Normal case, use IPC within a single node
            return PortArgs(
                tokenizer_ipc_name=f"ipc://{tempfile.NamedTemporaryFile(delete=False).name}",
                scheduler_input_ipc_name=f"ipc://{tempfile.NamedTemporaryFile(delete=False).name}",
                detokenizer_ipc_name=f"ipc://{tempfile.NamedTemporaryFile(delete=False).name}",
                nccl_port=port,
                rpc_ipc_name=f"ipc://{tempfile.NamedTemporaryFile(delete=False).name}",
                metrics_ipc_name=f"ipc://{tempfile.NamedTemporaryFile(delete=False).name}",
            )
        else:
            # DP attention. Use TCP + port to handle both single-node and multi-node.
            if server_args.nnodes == 1 and server_args.dist_init_addr is None:
                dist_init_addr = ("127.0.0.1", server_args.port + ZMQ_TCP_PORT_DELTA)
            elif server_args.dist_init_addr.startswith("["):  # ipv6 address
                port_num, host = configure_ipv6(server_args.dist_init_addr)
                dist_init_addr = (host, str(port_num))
            else:
                dist_init_addr = server_args.dist_init_addr.split(":")

            assert (
                len(dist_init_addr) == 2
            ), "please provide --dist-init-addr as host:port of head node"

            dist_init_host, dist_init_port = dist_init_addr
            port_base = int(dist_init_port) + 1
            if dp_rank is None:
                # TokenizerManager to DataParallelController
                scheduler_input_port = port_base + 4
            else:
                scheduler_input_port = port_base + 4 + 1 + dp_rank

            return PortArgs(
                tokenizer_ipc_name=f"tcp://{dist_init_host}:{port_base}",
                scheduler_input_ipc_name=f"tcp://{dist_init_host}:{scheduler_input_port}",
                detokenizer_ipc_name=f"tcp://{dist_init_host}:{port_base + 1}",
                nccl_port=port,
                rpc_ipc_name=f"tcp://{dist_init_host}:{port_base + 2}",
                metrics_ipc_name=f"tcp://{dist_init_host}:{port_base + 3}",
            )


class LoRAPathAction(argparse.Action):
    def __call__(self, parser, namespace, values, option_string=None):
        setattr(namespace, self.dest, {})
        for lora_path in values:
            if "=" in lora_path:
                name, path = lora_path.split("=", 1)
                getattr(namespace, self.dest)[name] = path
            else:
                getattr(namespace, self.dest)[lora_path] = lora_path


class DeprecatedAction(argparse.Action):
    def __init__(self, option_strings, dest, nargs=0, **kwargs):
        super(DeprecatedAction, self).__init__(
            option_strings, dest, nargs=nargs, **kwargs
        )

    def __call__(self, parser, namespace, values, option_string=None):
        raise ValueError(self.help)


def get_model_arch(args: ServerArgs):
    hf_config = get_config(
        args.model_path,
        trust_remote_code=args.trust_remote_code,
        revision=args.revision,
        model_override_args=json.loads(args.json_model_override_args),
    )
    return hf_config.architectures[0]


def auto_choose_speculative_params(self: ServerArgs):
    """
    Automatically choose the parameters for speculative decoding.

    You can tune them on your own models and prompts with scripts/playground/bench_speculative.py
    """
    kwargs = {}

    hf_config = get_config(
        self.model_path,
        trust_remote_code=self.trust_remote_code,
        revision=self.revision,
        model_override_args=json.loads(self.json_model_override_args),
        **kwargs,
    )
    arch = hf_config.architectures[0]

    if arch in ["LlamaForCausalLM"]:
        # The default value for llama
        return (5, 4, 8)
    elif arch in ["DeepseekV3ForCausalLM", "DeepseekV2ForCausalLM"]:
        # The default value for deepseek
        return (3, 1, 4)
    elif arch in ["Grok1ForCausalLM", "Grok1VForCausalLM"]:
        return (5, 4, 8)
    else:
        # The default value for all other models
        return (5, 4, 8)<|MERGE_RESOLUTION|>--- conflicted
+++ resolved
@@ -238,13 +238,11 @@
 
     # For model weight update
     custom_weight_loader: Optional[List[str]] = None
-<<<<<<< HEAD
+    weight_loader_disable_mmap: bool = False
+
     
     # For LMCache
     enable_lmcache_connector: bool = False
-=======
-    weight_loader_disable_mmap: bool = False
->>>>>>> 41650b0d
 
     def __post_init__(self):
         # Expert parallelism
@@ -1615,18 +1613,16 @@
             default=None,
             help="The custom dataloader which used to update the model. Should be set with a valid import path, such as my_package.weight_load_func",
         )
-<<<<<<< HEAD
+        parser.add_argument(
+            "--weight-loader-disable-mmap",
+            action="store_true",
+            help="Disable mmap while loading weight using safetensors.",
+        )
         # For LMCache
         parser.add_argument(
             "--enable-lmcache-connector",
             action="store_true",
             help="Enable the LMCache connector.",
-=======
-        parser.add_argument(
-            "--weight-loader-disable-mmap",
-            action="store_true",
-            help="Disable mmap while loading weight using safetensors.",
->>>>>>> 41650b0d
         )
 
     @classmethod
